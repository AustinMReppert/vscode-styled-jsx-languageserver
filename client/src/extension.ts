--- conflicted
+++ resolved
@@ -7,12 +7,6 @@
 import * as path from 'path';
 
 // vscode.d.ts from https://github.com/Microsoft/vscode/blob/master/src/vs/vscode.d.ts
-<<<<<<< HEAD
-import { languages, window, commands, ExtensionContext, Range, Position, CompletionItem, CompletionItemKind, TextEdit, SnippetString } from 'vscode';
-import { LanguageClient, LanguageClientOptions, ServerOptions, TransportKind } from 'vscode-languageclient';
-
-import { ConfigurationFeature } from 'vscode-languageclient/lib/configuration';
-=======
 import {
     languages,
     window,
@@ -37,7 +31,6 @@
     ColorPresentationRequest,
     ColorPresentationParams
 } from 'vscode-languageserver-protocol';
->>>>>>> 258daad5
 
 import * as nls from 'vscode-nls';
 let localize = nls.loadMessageBundle();
@@ -49,14 +42,6 @@
     // The debug options for the server
     let debugOptions = { execArgv: ['--nolazy', '--inspect=6004'] };
 
-<<<<<<< HEAD
-    // The server is implemented in node
-    let serverModule = context.asAbsolutePath(path.join('server', 'out', 'styled-jsx-server-main.js'));
-    // The debug options for the server
-    let debugOptions = { execArgv: ['--nolazy', '--inspect=6004'] };
-
-=======
->>>>>>> 258daad5
     // If the extension is launch in debug mode the debug server options are use
     // Otherwise the run options are used
     let serverOptions: ServerOptions = {
@@ -70,16 +55,9 @@
     let clientOptions: LanguageClientOptions = {
         documentSelector,
         synchronize: {
-<<<<<<< HEAD
-            configurationSection: 'css',
-        },
-        initializationOptions: {
-        }
-=======
             configurationSection: 'css'
         },
         initializationOptions: {}
->>>>>>> 258daad5
     };
 
     // Create the language client and start the client.
@@ -91,11 +69,6 @@
     // client can be deactivated on extension deactivation
     context.subscriptions.push(disposable);
 
-<<<<<<< HEAD
-
-    client.onReady().then(_ => {
-        client.code2ProtocolConverter.asPosition(window.activeTextEditor!.selection.active);
-=======
     client.onReady().then(_ => {
         client.code2ProtocolConverter.asPosition(window.activeTextEditor!.selection.active);
         // register color provider
@@ -137,27 +110,18 @@
                 }
             })
         );
->>>>>>> 258daad5
     });
 
     const regionCompletionRegExpr = /^(\s*)(\/(\*\s*(#\w*)?)?)?/;
     languages.registerCompletionItemProvider(documentSelector, {
-<<<<<<< HEAD
-        provideCompletionItems(doc: any, pos: any) {
-=======
         provideCompletionItems(doc, pos) {
->>>>>>> 258daad5
             let lineUntilPos = doc.getText(new Range(new Position(pos.line, 0), pos));
             let match = lineUntilPos.match(regionCompletionRegExpr);
             if (match) {
                 let range = new Range(new Position(pos.line, match[1].length), pos);
                 let beginProposal = new CompletionItem('#region', CompletionItemKind.Snippet);
-<<<<<<< HEAD
-                beginProposal.range = range; TextEdit.replace(range, '/* #region */');
-=======
                 beginProposal.range = range;
                 TextEdit.replace(range, '/* #region */');
->>>>>>> 258daad5
                 beginProposal.insertText = new SnippetString('/* #region $1*/');
                 beginProposal.documentation = localize('folding.start', 'Folding Region Start');
                 beginProposal.filterText = match[2];
@@ -174,10 +138,6 @@
         }
     });
 
-<<<<<<< HEAD
-
-=======
->>>>>>> 258daad5
     commands.registerCommand('styled.jsx.applyCodeAction', applyCodeAction);
     // FIXME: don't know how to correctly test this
     function applyCodeAction(uri: string, documentVersion: number, edits: TextEdit[]) {
@@ -186,20 +146,6 @@
             if (textEditor.document.version !== documentVersion) {
                 window.showInformationMessage(`CSS fix is outdated and can't be applied to the document.`);
             }
-<<<<<<< HEAD
-            textEditor.edit(mutator => {
-                for (let edit of edits) {
-                    mutator.replace(client.protocol2CodeConverter.asRange(edit.range), edit.newText);
-                }
-            }).then(success => {
-                if (!success) {
-                    window.showErrorMessage('Failed to apply CSS fix to the document. Please consider opening an issue with steps to reproduce.');
-                }
-            });
-        }
-    }
-}
-=======
             textEditor
                 .edit(mutator => {
                     for (let edit of edits) {
@@ -215,5 +161,4 @@
                 });
         }
     }
-}
->>>>>>> 258daad5
+}