--- conflicted
+++ resolved
@@ -2,11 +2,7 @@
     "name": "vscode-styled-jsx-languageserver",
     "displayName": "styled-jsx Language Server",
     "description": "Language server for styled-jsx",
-<<<<<<< HEAD
     "version": "1.0.3",
-=======
-    "version": "1.0.1",
->>>>>>> 258daad5
     "author": {
         "name": "Andrew Razumovsky",
         "email": "grimones00@gmail.com",
@@ -19,11 +15,7 @@
     },
     "publisher": "AndrewRazumovsky",
     "engines": {
-<<<<<<< HEAD
         "vscode": "^1.40.0"
-=======
-        "vscode": "^1.8.0"
->>>>>>> 258daad5
     },
     "repository": {
         "type": "git",
@@ -32,14 +24,9 @@
     "bugs": {
         "url": "https://github.com/Grimones/vscode-styled-jsx-languageserver/issues"
     },
-<<<<<<< HEAD
-    "categories": [],
-=======
     "categories": [
-        "Languages",
         "Linters"
     ],
->>>>>>> 258daad5
     "activationEvents": [
         "onLanguage:javascriptreact",
         "onLanguage:javascript",
@@ -56,7 +43,6 @@
         "vscode:prepublish": "npm run compile"
     },
     "dependencies": {
-<<<<<<< HEAD
         "vscode-css-languageservice": "^4.0.2",
         "vscode-languageclient": "^5.2.1",
         "vscode-languageserver": "^5.2.1",
@@ -65,18 +51,8 @@
     },
     "devDependencies": {
         "@types/node": "^12.12.17",
+        "@typescript-eslint/parser": "^2.0.0",
         "typescript": "^3.7.3",
-=======
-        "typescript": "^3.5.3",
-        "vscode-css-languageservice": "^4.0.2",
-        "vscode-languageclient": "^5.2.1",
-        "vscode-languageserver": "^5.2.1",
-        "vscode-nls": "^4.1.1"
-    },
-    "devDependencies": {
-        "@types/node": "^9.3.0",
-        "@typescript-eslint/parser": "^2.0.0",
->>>>>>> 258daad5
         "vscode": "^1.1.36"
     }
 }