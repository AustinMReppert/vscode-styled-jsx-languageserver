--- conflicted
+++ resolved
@@ -5,16 +5,7 @@
 
 export interface StyledJsxTaggedTemplate {
     start: number;
-<<<<<<< HEAD
-    end: number
-}
-
-export interface StyledJsxTagAttributes {
-    firstAttributeName: string | undefined;
-    secondAttributeName: string | undefined
-=======
     end: number;
->>>>>>> 258daad5
 }
 
 export interface StyledJsx {
@@ -30,88 +21,6 @@
         results.push(styledJsxPattern.lastIndex);
     }
     return results;
-<<<<<<< HEAD
-}
-
-// css`button { position: relative; }`
-export function isStyledJsxTaggedTemplate(token: any): boolean {
-    if (token && token.kind === ts.SyntaxKind.TaggedTemplateExpression) {
-        const tagText = token.tag.getText()
-        if (tagText === 'css' || tagText === 'css.global') {
-            return true;
-        }
-    }
-    return false;
-}
-
-function getStyleTagAttributeNames(openingElement: ts.JsxOpeningElement): StyledJsxTagAttributes {
-    const { properties } = openingElement.attributes;
-    const firstAttribute = properties[0];
-    const secondAttribute = properties[1];
-    const firstAttributeName = firstAttribute && firstAttribute.name!.getText();
-    const secondAttributeName = secondAttribute && secondAttribute.name!.getText();
-
-    return {
-        firstAttributeName,
-        secondAttributeName
-    }
-}
-
-// Is <style jsx/>. Maybe there is a better name for function
-export function isStyledJsxTag(token: ts.Node) {
-    if (token && token.kind === ts.SyntaxKind.JsxElement) {
-        const openingElement: ts.JsxOpeningElement = (token as ts.JsxElement).openingElement;
-        const closingElement: ts.JsxClosingElement = (token as ts.JsxElement).closingElement;
-        // Check that opening and closing tags are 'style'
-        if (openingElement.tagName.getText() === 'style' && closingElement.tagName.getText() === 'style') {
-            const { firstAttributeName, secondAttributeName } = getStyleTagAttributeNames(openingElement);
-            // Check that opening element has 'jsx' with optional 'global' attribute.
-            if (firstAttributeName === 'jsx' || (firstAttributeName === 'global' && secondAttributeName === 'jsx')) {
-                const nextToken = (ts as any).findNextToken(openingElement, openingElement.parent);
-                if (typeof nextToken === 'undefined') {
-                    // old jsx whitespace bug, propably a {` on the next line
-                    return true;
-                }
-                // Check if there is a '{'
-                if (nextToken && nextToken.kind === ts.SyntaxKind.FirstPunctuation) {
-                    const anotherNextToken = (ts as any).findNextToken(nextToken, nextToken.parent);
-                    // Check if there is a beginning of the template string. This is neccessary to skip things like <style jsx>{styles}</style>
-                    if (anotherNextToken && anotherNextToken.kind === ts.SyntaxKind.FirstTemplateToken || anotherNextToken.kind === ts.SyntaxKind.TemplateHead) {
-                        return true;
-                    }
-                }
-            }
-        }
-    }
-    return false;
-}
-
-export function findStyledJsxTaggedTemplate(textDocument: TextDocument, cursorOffsets: number[]): StyledJsxTaggedTemplate[] {
-    const source = ts.createSourceFile('tmp', textDocument.getText(), ts.ScriptTarget.Latest, true, ts.ScriptKind.JSX | ts.ScriptKind.TSX);
-
-    const result: StyledJsxTaggedTemplate[] = [];
-    for (let i = 0; i < cursorOffsets.length; i++) {
-        let token = (ts as any).getTokenAtPosition(source, cursorOffsets[i])
-        while (token) {
-            if (isStyledJsxTaggedTemplate(token)) {
-                result.push({
-                    start: token.template.getStart() + 1, // escape `
-                    end: token.template.getEnd() - 1 // escape `
-                });
-                break;
-            }
-            else if (isStyledJsxTag(token)) {
-                result.push({
-                    start: token.openingElement.getEnd() + 2, // escape `
-                    end: token.closingElement.getStart() - 2 // escape `
-                });
-                break;
-            }
-            token = token.parent;
-        }
-    }
-    return result;
-=======
 }
 
 function getTemplateString(node: ts.Node) {
@@ -206,41 +115,19 @@
     });
 
     return templates;
->>>>>>> 258daad5
 }
 
 const expressionPattern = /(\${.*})|(&&|\|\|)/g;
 // I guess so long functions are bad. Don't know how to properly format in typescript.
-<<<<<<< HEAD
-export function replaceAllWithSpacesExceptCss(textDocument: TextDocument, styledJsxTaggedTemplates: StyledJsxTaggedTemplate[], stylesheets: LanguageModelCache<Stylesheet>): { cssDocument: TextDocument, stylesheet: Stylesheet } {
-=======
 export function replaceAllWithSpacesExceptCss(
     textDocument: TextDocument,
     styledJsxTaggedTemplates: StyledJsxTaggedTemplate[],
     stylesheets: LanguageModelCache<Stylesheet>
 ): { cssDocument: TextDocument; stylesheet: Stylesheet } {
->>>>>>> 258daad5
     const text = textDocument.getText();
     let result = '';
     // code that goes before CSS
     result += text.slice(0, styledJsxTaggedTemplates[0].start).replace(/./g, ' ');
-<<<<<<< HEAD
-    for (let i = 0; i < styledJsxTaggedTemplates.length; i++) {
-        // CSS itself with dirty hacks. Maybe there is better solution. 
-        // We need to find all expressions in css and replace each character of expression with space.
-        // This is neccessary to preserve character count
-        result += text.slice(styledJsxTaggedTemplates[i].start, styledJsxTaggedTemplates[i].end).replace(expressionPattern, (str, p1) => {
-            return p1.replace(/./g, ' ')
-        });
-        // if there is several CSS parts
-        if (i + 1 < styledJsxTaggedTemplates.length) {
-            // code that is in between that CSS parts
-            result += text.slice(styledJsxTaggedTemplates[i].end, styledJsxTaggedTemplates[i + 1].start).replace(/./g, ' ');
-        }
-    }
-    // code that goes after CSS
-    result += text.slice(styledJsxTaggedTemplates[styledJsxTaggedTemplates.length - 1].end, text.length).replace(/./g, ' ');
-=======
 
     for (let i = 0; i < styledJsxTaggedTemplates.length; i++) {
         // CSS itself with dirty hacks. Maybe there is better solution.
@@ -249,7 +136,7 @@
         result += text
             .slice(styledJsxTaggedTemplates[i].start, styledJsxTaggedTemplates[i].end)
             .replace(expressionPattern, (str, p1) => {
-                return p1.replace(/./g, 'a');
+                return p1.replace(/./g, ' ');
             });
         // if there is several CSS parts
         if (i + 1 < styledJsxTaggedTemplates.length) {
@@ -263,7 +150,6 @@
     result += text
         .slice(styledJsxTaggedTemplates[styledJsxTaggedTemplates.length - 1].end, text.length)
         .replace(/./g, ' ');
->>>>>>> 258daad5
 
     const cssDocument = TextDocument.create(textDocument.uri.toString(), 'css', textDocument.version, result);
     const stylesheet = stylesheets.get(cssDocument);
@@ -271,20 +157,13 @@
     return {
         cssDocument,
         stylesheet
-<<<<<<< HEAD
     }
-}
-
-export function getStyledJsx(document: TextDocument, stylesheets: LanguageModelCache<Stylesheet>): StyledJsx | undefined {
-=======
-    };
 }
 
 export function getStyledJsx(
     document: TextDocument,
     stylesheets: LanguageModelCache<Stylesheet>
 ): StyledJsx | undefined {
->>>>>>> 258daad5
     const styledJsxOffsets = getApproximateStyledJsxOffsets(document);
     if (styledJsxOffsets.length > 0) {
         const styledJsxTaggedTemplates = findStyledJsxTaggedTemplate(document, styledJsxOffsets);
@@ -295,12 +174,6 @@
     return undefined;
 }
 
-<<<<<<< HEAD
-export function getStyledJsxUnderCursor(document: TextDocument, stylesheets: LanguageModelCache<Stylesheet>, cursorOffset: number): StyledJsx | undefined {
-    const styledJsxTaggedTemplates = findStyledJsxTaggedTemplate(document, [cursorOffset]);
-
-    if (styledJsxTaggedTemplates.length > 0 && styledJsxTaggedTemplates[0].start < cursorOffset && styledJsxTaggedTemplates[0].end > cursorOffset) {
-=======
 export function getStyledJsxUnderCursor(
     document: TextDocument,
     stylesheets: LanguageModelCache<Stylesheet>,
@@ -313,7 +186,6 @@
         styledJsxTaggedTemplates[0].start < cursorOffset &&
         styledJsxTaggedTemplates[0].end > cursorOffset
     ) {
->>>>>>> 258daad5
         return replaceAllWithSpacesExceptCss(document, styledJsxTaggedTemplates, stylesheets);
     }
     return undefined;
